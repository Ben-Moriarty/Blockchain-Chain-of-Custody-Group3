--- conflicted
+++ resolved
@@ -32,26 +32,6 @@
     Initializes the blockchain with a Genesis block if not already initialized.
     Detects and resets the blockchain file if it is invalid.
     """
-<<<<<<< HEAD
-    if not os.path.exists(BLOCKCHAIN_FILE):
-        genesis_block = Block(
-            prev_hash=b'\x00' * 32,           # Genesis block has no previous hash
-            timestamp=0.0,                    # Default timestamp for Genesis block
-            case_id=b'0' * 32,                # Placeholder case ID (32 zero bytes)
-            evidence_id=b'0' * 32,            # Placeholder evidence ID (32 zero bytes)
-            state=b'INITIAL\0\0\0\0\0',        # Initial state (padded to 12 bytes)
-            creator=b'\0' * 12,               # Creator (12 null bytes)
-            owner=b'\0' * 12,                 # Owner (12 null bytes)
-            data_length=14,                   # Length of the data (14 bytes)
-            data=b'Initial block\0'           # Data for the Genesis block
-        )
-        with open(BLOCKCHAIN_FILE, 'wb') as f:
-            f.write(genesis_block.pack())
-        print("Blockchain file not found. Created INITIAL block.")
-
-    else:
-        print("Blockchain file found with INITIAL block.")
-=======
     if os.path.exists(BLOCKCHAIN_FILE):
         try:
             with open(BLOCKCHAIN_FILE, "rb") as f:
@@ -82,7 +62,6 @@
         f.write(genesis_block.pack())
 
     print("Blockchain file initialized with Genesis block.")
->>>>>>> 23e7d483
 
 def add(case_id_str: str, item_ids_list: list[str], creator_str: str, password: str):
     """Adds one or more new evidence items to the blockchain for a given case."""
